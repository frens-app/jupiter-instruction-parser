import {
  ParsedInstruction,
  ParsedTransactionWithMeta,
  PartiallyDecodedInstruction,
  PublicKey,
} from "@solana/web3.js";
import { BorshCoder } from "@coral-xyz/anchor";
import { IDL } from "../idl/jupiter";
import { PartialInstruction, RoutePlan, TransactionWithMeta } from "../types";

export class InstructionParser {
  private coder: BorshCoder;
  private programId: PublicKey;

  constructor(programId: PublicKey) {
    this.programId = programId;
    this.coder = new BorshCoder(IDL);
  }

  getInstructionName(instructions: (ParsedInstruction | PartialInstruction)[]) {
    for (const instruction of instructions) {
      if (!instruction.programId.equals(this.programId)) {
        continue;
      }

      const ix = this.coder.instruction.decode(instruction.data, "base58");

      if (this.isRouting(ix.name)) {
        return ix.name;
      }
    }

    return;
  }

  // For CPI, we have to also check for innerInstructions.
  getInstructions(tx: TransactionWithMeta): PartialInstruction[] {
    const parsedInstructions: PartialInstruction[] = [];
    for (const instruction of tx.transaction.message.instructions) {
      if (instruction.programId.equals(this.programId)) {
        parsedInstructions.push(instruction as any);
      }
    }

    for (const instructions of tx.meta.innerInstructions) {
      for (const instruction of instructions.instructions) {
        if (instruction.programId.equals(this.programId)) {
          parsedInstructions.push(instruction as any);
        }
      }
    }

    return parsedInstructions;
  }

  // Extract the position of the initial and final swap from the swap array.
  getInitialAndFinalSwapPositions(instructions: PartialInstruction[]) {
    for (const instruction of instructions) {
      if (!instruction.programId.equals(this.programId)) {
        continue;
      }

      const ix = this.coder.instruction.decode(instruction.data, "base58");
      // This will happen because now event is also an CPI instruction.
      if (!ix) {
        continue;
      }

      if (this.isRouting(ix.name)) {
        const routePlan = (ix.data as any).routePlan as RoutePlan;
        const inputIndex = 0;
        const outputIndex = routePlan.length;

        const initialPositions: number[] = [];
        for (let j = 0; j < routePlan.length; j++) {
          if (routePlan[j].inputIndex === inputIndex) {
            initialPositions.push(j);
          }
        }

        const finalPositions: number[] = [];
        for (let j = 0; j < routePlan.length; j++) {
          if (routePlan[j].outputIndex === outputIndex) {
            finalPositions.push(j);
          }
        }

<<<<<<< HEAD
        if (finalPositions.length === 0 && this.isCircular(routePlan)) {
          finalPositions.push(0);
=======
        if (
          finalPositions.length === 0 &&
          this.isCircular((ix.data as any).routePlan)
        ) {
          for (let j = 0; j < (ix.data as any).routePlan.length; j++) {
            if ((ix.data as any).routePlan[j].outputIndex === 0) {
              finalPositions.push(j);
            }
          }
>>>>>>> 15c3a9e2
        }

        return [initialPositions, finalPositions];
      }
    }
  }

  getExactOutAmount(instructions: (ParsedInstruction | PartialInstruction)[]) {
    for (const instruction of instructions) {
      if (!instruction.programId.equals(this.programId)) {
        continue;
      }
      if (!("data" in instruction)) continue; // Guard in case it is a parsed decoded instruction, should be impossible

      const ix = this.coder.instruction.decode(instruction.data, "base58");

      if (this.isExactIn(ix.name)) {
        return (ix.data as any).quotedOutAmount.toString();
      }
    }

    return;
  }

  getExactInAmount(instructions: (ParsedInstruction | PartialInstruction)[]) {
    for (const instruction of instructions) {
      if (!instruction.programId.equals(this.programId)) {
        continue;
      }
      if (!("data" in instruction)) continue; // Guard in case it is a parsed decoded instruction, should be impossible

      const ix = this.coder.instruction.decode(instruction.data, "base58");

      if (this.isExactOut(ix.name)) {
        return (ix.data as any).quotedInAmount.toString();
      }
    }

    return;
  }

  isExactIn(name: string) {
    return (
      name === "route" ||
      name === "routeWithTokenLedger" ||
      name === "sharedAccountsRoute" ||
      name === "sharedAccountsRouteWithTokenLedger"
    );
  }

  isExactOut(name: string) {
    return name === "sharedAccountsExactOutRoute";
  }

  isRouting(name: string) {
    return (
      name === "route" ||
      name === "routeWithTokenLedger" ||
      name === "sharedAccountsRoute" ||
      name === "sharedAccountsRouteWithTokenLedger" ||
      name === "sharedAccountsExactOutRoute"
    );
  }

  isCircular(routePlan: RoutePlan) {
    if (!routePlan || routePlan.length === 0) {
      return false; // Empty or null array is not circular
    }

    const indexMap = new Map(
      routePlan.map((obj) => [obj.inputIndex, obj.outputIndex])
    );
    let visited = new Set();
    let currentIndex = routePlan[0].inputIndex; // Start from the first object's inputIndex

    while (true) {
      if (visited.has(currentIndex)) {
        return currentIndex === routePlan[0].inputIndex;
      }

      visited.add(currentIndex);

      if (!indexMap.has(currentIndex)) {
        return false; // No further mapping, not circular
      }

      currentIndex = indexMap.get(currentIndex);
    }
  }
}<|MERGE_RESOLUTION|>--- conflicted
+++ resolved
@@ -85,10 +85,6 @@
           }
         }
 
-<<<<<<< HEAD
-        if (finalPositions.length === 0 && this.isCircular(routePlan)) {
-          finalPositions.push(0);
-=======
         if (
           finalPositions.length === 0 &&
           this.isCircular((ix.data as any).routePlan)
@@ -98,7 +94,6 @@
               finalPositions.push(j);
             }
           }
->>>>>>> 15c3a9e2
         }
 
         return [initialPositions, finalPositions];
